# Driver for APA102 LED strips (aka "DotStar")
# (c) 2015 Martin Erzberger, 2016-2017 Simon Leiner
# licensed under the GNU Public License, version 2
import logging

from multiprocessing import Array as SyncedArray
from typing import Callable, Tuple

from drivers import LEDStrip
from helpers.color import grayscale_correction

<<<<<<< HEAD
logger = logging.getLogger('102shows.drivers.apa102')


=======
>>>>>>> 116268a6
class APA102(LEDStrip):
    """\
    .. note::
        **A very brief overview of the APA102**


        An APA102 LED is addressed with SPI. The bits are shifted in one by one,
        starting with the least significant bit.

        An LED usually just forwards everything that is sent to its data-in to data-out. While doing this, it
        remembers its own color and keeps glowing with that color as long as there is power.

        An LED can be switched to not forward the data, but instead use the data to change it's own color.
        This is done by sending (at least) 32 bits of zeroes to data-in. The LED then accepts the next
        correct 32 bit LED frame (with color information) as its new color setting.

        After having received the 32 bit color frame, the LED changes color, and then resumes to just copying
        data-in to data-out.

        The really clever bit is this: While receiving the 32 bit LED frame, the LED sends zeroes on its
        data-out line. Because a color frame is 32 bits, the LED sends 32 bits of zeroes to the next LED.
        As we have seen above, this means that the next LED is now ready to accept a color frame and
        update its color.

        So that's really the entire protocol:

            - Start by sending 32 bits of zeroes. This prepares LED 1 to update its color.
            - Send color information one by one, starting with the color for LED 1, then LED 2 etc.
            - Finish off by cycling the clock line a few times to get all data to the very last LED on the strip

        The last step is necessary, because each LED delays forwarding the data a bit. Imagine ten people in
        a row. When you yell the last color information, i.e. the one for person ten, to the first person in
        the line, then you are not finished yet. Person one has to turn around and yell it to person 2, and
        so on. So it takes ten additional "dummy" cycles until person ten knows the color. When you look closer,
        you will see that not even person 9 knows the color yet. This information is still with person 2.
        Essentially the driver sends additional zeroes to LED 1 as long as it takes for the last color frame
        to make it down the line to the last LED.

    Restrictions of this driver:
        - strips cannot have more than 1024 LEDs

    The constructor initializes the strip connection via SPI
    """

    def __init__(self, num_leds: int, max_clock_speed_hz: int = 4000000, max_global_brightness: float = 1.0):
        super().__init__(num_leds, max_clock_speed_hz, max_global_brightness)

        # check if we do not have too much LEDs in the strip
        if self.num_leds > 1024:
            raise Exception("The APA102 LED driver does not support strips of more than 1024 LEDs")

        # SPI connection
        self.spi_transmit, self.spi_close = self.init_spi()

        self.leds = [self.led_prefix(self._global_brightness), 0, 0, 0] * self.num_leds  # 4 bytes per LED
        self.synced_buffer = SyncedArray('i', self.leds)

        # Strip parameters
        self.max_refresh_time_sec = 25E-6 * self.num_leds  #: the maximum time the whole strip takes to refresh
        self.__sk9822_compatibility_mode = True  #: be compatible with SK9822 chips? see: https://goo.gl/ePlcaI

    def init_spi(self) -> Tuple[Callable, Callable]:
        try:
            import Adafruit_GPIO.SPI as SPI
            spi = SPI.SpiDev(0, 0, self.max_clock_speed_hz)
            return spi.write, spi.close
        except ImportError:
            import spidev
            spi = spidev.SpiDev()  # Init the SPI device
            spi.open(0, 1)  # Open SPI port 0, slave device (CS)  1
            spi.max_speed_hz = self.max_clock_speed_hz  # should not be higher than 8000000
            return spi.xfer2, spi.close

    def on_color_change(self, led_num, red: float, green: float, blue: float) -> None:
        """\
        Changes the message buffer after a pixel was changed in the global color buffer.
        Also, a grayscale correction is performed.
        To send the message buffer to the strip and show the changes, you must invoke :func:`show`

        :param led_num: index of the pixel to be set
        :param red: red component of the pixel (``0.0 - 255.0``)
        :param green: green component of the pixel (``0.0 - 255.0``)
        :param blue: blue component of the pixel (``0.0 - 255.0``)
        """
        # get correct duty cycle for desired lightness
        r_duty = grayscale_correction(red)
        g_duty = grayscale_correction(green)
        b_duty = grayscale_correction(blue)

        # for each led the spi message consists of 4 bytes:
        #   1. Prefix: as generated by led_prefix(brightness) - not set in this function
        #   2. Blue grayscale:  8 bits <=> 256 steps
        #   3. Green grayscale: 8 bits <=> 256 steps
        #   4. Red grayscale:   8 bits <=> 256 steps
        start_index = 4 * led_num  # 4 bytes per LED
        self.leds[start_index + 3] = r_duty
        self.leds[start_index + 2] = g_duty
        self.leds[start_index + 1] = b_duty
        logger.debug('on_color_change #%d, (%d, %d, %d)', led_num, r_duty, g_duty, b_duty)

    def on_brightness_change(self, led_num: int) -> None:
        """
        For the LED at ``led_num``, regenerate the prefix and store the new prefix to the message buffer

        :param led_num: The index of the LED whose prefix should be regenerated
        """

        brightness = self._global_brightness * self.brightness_buffer[led_num]
        self.leds[4 * led_num] = self.led_prefix(brightness)

    @classmethod
    def led_prefix(cls, brightness: float) -> int:
        """
        generates the first byte of a 4-byte SPI message to a single APA102 module

        :param brightness: float from 0.0 (off) to 1.0 (full brightness)
        :return: the brightness byte
        """

        # map 0 - 1 brightness parameter to 0 - 31 integer as used in the APA102 prefix byte
        brightness_byte = grayscale_correction(brightness, max_in=1, max_out=31)

        # structure of the prefix byte: (1 1 1 b4 b3 b2 b1 b0)
        #    - the first three ones are fixed
        #    - (b4, b3, b2, b1, b0) is the binary brightness value (5 bit <=> 32 steps - from 0 to 31)
        prefix_byte = (brightness_byte & 0b00011111) | 0b11100000

        return prefix_byte

    def close(self) -> None:
        """Closes the SPI connection to the strip."""
        self.spi_close()

    @staticmethod
    def spi_start_frame() -> list:
        """
        To start a transmission, one must send 32 empty bits

        :return: The 32-bit start frame to be sent at the beginning of a transmission
        """
        return [0, 0, 0, 0]  # Start frame, 4 empty bytes <=> 32 zero bits

    def show(self) -> None:
        """sends the buffered color and brightness values to the strip"""
        self.spi_transmit(self.spi_start_frame())
        self.spi_transmit(self.leds)  # SPI takes up to 4096 Integers. So we are fine for up to 1024 LEDs.
        if self.__sk9822_compatibility_mode:
            self.spi_transmit(self.spi_start_frame())
        self.spi_transmit(self.spi_end_frame(self.num_leds))

    @staticmethod
    def spi_end_frame(num_leds) -> list:
        """\
        As explained above, dummy data must be sent after the last real color information so that all of the data
        can reach its destination down the line.
        The delay is not as bad as with the human example above. It is only 1/2 bit per LED. This is because the
        SPI clock line needs to be inverted.

        Say a bit is ready on the SPI data line. The sender communicates this by toggling the clock line. The bit
        is read by the LED, and immediately forwarded to the output data line. When the clock goes down again
        on the input side, the LED will toggle the clock up on the output to tell the next LED that the bit is ready.

        After one LED the clock is inverted, and after two LEDs it is in sync again, but one cycle behind. Therefore,
        for every two LEDs, one bit of delay gets accumulated. For 300 LEDs, 150 additional bits must be fed to
        the input of LED one so that the data can reach the last LED. In this implementation we add a few more zero
        bytes at the end, just to be sure.

        Ultimately, we need to send additional *num_leds/2* arbitrary data bits, in order to trigger *num_leds/2*
        additional clock changes. This driver sends zeroes, which has the benefit of getting LED one partially or
        fully ready for the next update to the strip. An optimized version of the driver could omit the
        :py:func:`spi_start_frame` method if enough zeroes have been sent as part of :py:func:`spi_end_frame`.

        :return: The end frame to be sent at the end of each SPI transmission
        """
        return [0x00] * ((num_leds + 15) // 16)  # Round up num_leds/2 bits (or num_leds/16 bytes)<|MERGE_RESOLUTION|>--- conflicted
+++ resolved
@@ -9,12 +9,9 @@
 from drivers import LEDStrip
 from helpers.color import grayscale_correction
 
-<<<<<<< HEAD
 logger = logging.getLogger('102shows.drivers.apa102')
 
 
-=======
->>>>>>> 116268a6
 class APA102(LEDStrip):
     """\
     .. note::
