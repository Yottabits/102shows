# THIS IS THE DEFAULT CONFIGURATION FILE, DO NOT CHANGE THIS!
# COPY config.example.py TO config.py AND ADJUST THE CONFIGURATION THERE!

import logging as log
from drivers.apa102 import APA102
from drivers.dummy import DummyDriver as Dummy
from lightshows import *


class Configuration:
    sys_name = None  # string
    log_level = log.INFO  # standard log level

    shows = {'clear': clear.Clear,  # A list of available shows
<<<<<<< HEAD
             'christmas': christmas.Christmas,
=======
             'idle': idle.Idle,
>>>>>>> 27722409
             'rainbow': rainbow.Rainbow,
             'rgbtest': rgbtest.RGBTest,
             'spinthebottle': spinthebottle.SpinTheBottle,
             'solidcolor': solidcolor.SolidColor,
             'theaterchase': theaterchase.TheaterChase,
             'twocolorblend': twocolorblend.TwoColorBlend,
             }

    class MQTT:
        prefix = "led"
        general_path = "{prefix}/{sys_name}/show/{show_name}/{command}"
        notification_path = "{prefix}/{sys_name}/notification"
        username = None
        password = None

        class Broker:
            host = "localhost"
            port = 1883
            keepalive = 60  # in seconds

    class Strip:
        Driver = APA102
        num_leds = None  # integer
        max_clock_speed_hz = 4000000  # 4 MHz is the maximum for "large" strips of more than 500 LEDs.
        initial_brightness = 50  # integer from 0 to 100
        max_brightness = 75  # maximum brightness<|MERGE_RESOLUTION|>--- conflicted
+++ resolved
@@ -11,12 +11,9 @@
     sys_name = None  # string
     log_level = log.INFO  # standard log level
 
-    shows = {'clear': clear.Clear,  # A list of available shows
-<<<<<<< HEAD
-             'christmas': christmas.Christmas,
-=======
+    shows = {'christmas': christmas.Christmas,
+             'clear': clear.Clear,  # A list of available shows
              'idle': idle.Idle,
->>>>>>> 27722409
              'rainbow': rainbow.Rainbow,
              'rgbtest': rgbtest.RGBTest,
              'spinthebottle': spinthebottle.SpinTheBottle,
